--- conflicted
+++ resolved
@@ -8,12 +8,8 @@
 from autoprofutils.Isophote_Fit import Isophote_Fit_FFT_Robust, Isophote_Fit_Forced, Photutils_Fit
 from autoprofutils.Mask import Star_Mask_IRAF, NoMask, Star_Mask_Given
 from autoprofutils.Isophote_Extract import Isophote_Extract, Isophote_Extract_Forced
-<<<<<<< HEAD
-from autoprofutils.Check_Fit import Check_Fit_IQR, Check_Fit_Simple
+from autoprofutils.Check_Fit import Check_Fit
 from autoprofutils.Ellipse_Model import EllipseModel_Fix
-=======
-from autoprofutils.Check_Fit import Check_Fit
->>>>>>> dddc2b61
 from autoprofutils.SharedFunctions import GetKwargs, Read_Image
 from multiprocessing import Pool, current_process
 from astropy.io import fits
@@ -56,13 +52,10 @@
                                    'starmask forced': Star_Mask_Given,
                                    'isophoteextract': Isophote_Extract,
                                    'isophoteextract forced': Isophote_Extract_Forced,
-<<<<<<< HEAD
-                                   'checkfit': Check_Fit_IQR,
+                                   'checkfit': Check_Fit,
                                    'ellipsemodel': EllipseModel_Fix}
-=======
-                                   'checkfit': Check_Fit}
+        
         # Default pipeline analysis order
->>>>>>> dddc2b61
         self.pipeline_steps = ['background', 'psf', 'center', 'isophoteinit', 'isophotefit', 'starmask', 'isophoteextract', 'checkfit']
 
         # Holder for any preprocessing function the user may want to apply
